--- conflicted
+++ resolved
@@ -12,16 +12,11 @@
 use std::sync::Arc;
 use strum::IntoStaticStr;
 use superstruct::superstruct;
-<<<<<<< HEAD
-use types::blobs_sidecar::BlobsSidecar;
 use types::SignedBeaconBlockAndBlobsSidecar;
-use types::{Epoch, EthSpec, Hash256, SignedBeaconBlock, Slot};
-=======
 use types::{
     blobs_sidecar::BlobsSidecar, light_client_bootstrap::LightClientBootstrap, Epoch, EthSpec,
     Hash256, SignedBeaconBlock, Slot,
 };
->>>>>>> 6c9de4a5
 
 /// Maximum number of blocks in a single request.
 pub type MaxRequestBlocks = U1024;
@@ -275,13 +270,11 @@
     /// A response to a get BLOBS_BY_RANGE request
     BlobsByRange(Arc<BlobsSidecar<T>>),
 
-<<<<<<< HEAD
+    /// A response to a get LIGHTCLIENT_BOOTSTRAP request.
+    LightClientBootstrap(LightClientBootstrap<T>),
+
     /// A response to a get BLOBS_BY_ROOT request.
     BlobsByRoot(Arc<SignedBeaconBlockAndBlobsSidecar<T>>),
-=======
-    /// A response to a get LIGHTCLIENT_BOOTSTRAP request.
-    LightClientBootstrap(LightClientBootstrap<T>),
->>>>>>> 6c9de4a5
 
     /// A PONG response to a PING request.
     Pong(Ping),
