use super::batch::{BatchInfo, BatchProcessingResult, BatchState};
use crate::network_beacon_processor::ChainSegmentProcessId;
use crate::sync::{
    manager::Id, network_context::SyncNetworkContext, BatchOperationOutcome, BatchProcessResult,
};
use beacon_chain::blob_verification::BlockWrapper;
use beacon_chain::BeaconChainTypes;
use fnv::FnvHashMap;
use lighthouse_network::{PeerAction, PeerId};
use rand::seq::SliceRandom;
use slog::{crit, debug, o, warn};
use std::collections::{btree_map::Entry, BTreeMap, HashSet};
use std::hash::{Hash, Hasher};
use types::{Epoch, EthSpec, Hash256, Slot};

/// Blocks are downloaded in batches from peers. This constant specifies how many epochs worth of
/// blocks per batch are requested _at most_. A batch may request less blocks to account for
/// already requested slots. There is a timeout for each batch request. If this value is too high,
/// we will negatively report peers with poor bandwidth. This can be set arbitrarily high, in which
/// case the responder will fill the response up to the max request size, assuming they have the
/// bandwidth to do so.
pub const EPOCHS_PER_BATCH: u64 = 1;

/// The maximum number of batches to queue before requesting more.
const BATCH_BUFFER_SIZE: u8 = 5;

/// A return type for functions that act on a `Chain` which informs the caller whether the chain
/// has been completed and should be removed or to be kept if further processing is
/// required.
///
/// Should be checked, since a failed chain must be removed. A chain that requested being removed
/// and continued is now in an inconsistent state.
pub type ProcessingResult = Result<KeepChain, RemoveChain>;

/// Reasons for removing a chain
#[derive(Debug)]
pub enum RemoveChain {
    EmptyPeerPool,
    ChainCompleted,
    /// A chain has failed. This boolean signals whether the chain should be blacklisted.
    ChainFailed {
        blacklist: bool,
        failing_batch: BatchId,
    },
    WrongBatchState(String),
    WrongChainState(String),
}

#[derive(Debug)]
pub struct KeepChain;

/// A chain identifier
pub type ChainId = u64;
pub type BatchId = Epoch;

/// A chain of blocks that need to be downloaded. Peers who claim to contain the target head
/// root are grouped into the peer pool and queried for batches when downloading the
/// chain.
pub struct SyncingChain<T: BeaconChainTypes> {
    /// A random id used to identify this chain.
    id: ChainId,

    /// The start of the chain segment. Any epoch previous to this one has been validated.
    pub start_epoch: Epoch,

    /// The target head slot.
    pub target_head_slot: Slot,

    /// The target head root.
    pub target_head_root: Hash256,

    /// Sorted map of batches undergoing some kind of processing.
    batches: BTreeMap<BatchId, BatchInfo<T::EthSpec>>,

    /// The peers that agree on the `target_head_slot` and `target_head_root` as a canonical chain
    /// and thus available to download this chain from, as well as the batches we are currently
    /// requesting.
    peers: FnvHashMap<PeerId, HashSet<BatchId>>,

    /// Starting epoch of the next batch that needs to be downloaded.
    to_be_downloaded: BatchId,

    /// Starting epoch of the batch that needs to be processed next.
    /// This is incremented as the chain advances.
    processing_target: BatchId,

    /// Optimistic head to sync.
    /// If a block is imported for this batch, the chain advances to this point.
    optimistic_start: Option<BatchId>,

    /// When a batch for an optimistic start is tried (either successful or not), it is stored to
    /// avoid trying it again due to chain stopping/re-starting on chain switching.
    attempted_optimistic_starts: HashSet<BatchId>,

    /// The current state of the chain.
    pub state: ChainSyncingState,

    /// The current processing batch, if any.
    current_processing_batch: Option<BatchId>,

    /// Batches validated by this chain.
    validated_batches: u64,

    /// The chain's log.
    log: slog::Logger,
}

#[derive(PartialEq, Debug)]
pub enum ChainSyncingState {
    /// The chain is not being synced.
    Stopped,
    /// The chain is undergoing syncing.
    Syncing,
}

impl<T: BeaconChainTypes> SyncingChain<T> {
    pub fn id(target_root: &Hash256, target_slot: &Slot) -> u64 {
        let mut hasher = std::collections::hash_map::DefaultHasher::new();
        (target_root, target_slot).hash(&mut hasher);
        hasher.finish()
    }

    #[allow(clippy::too_many_arguments)]
    pub fn new(
        start_epoch: Epoch,
        target_head_slot: Slot,
        target_head_root: Hash256,
        peer_id: PeerId,
        log: &slog::Logger,
    ) -> Self {
        let mut peers = FnvHashMap::default();
        peers.insert(peer_id, Default::default());

        let id = SyncingChain::<T>::id(&target_head_root, &target_head_slot);

        SyncingChain {
            id,
            start_epoch,
            target_head_slot,
            target_head_root,
            batches: BTreeMap::new(),
            peers,
            to_be_downloaded: start_epoch,
            processing_target: start_epoch,
            optimistic_start: None,
            attempted_optimistic_starts: HashSet::default(),
            state: ChainSyncingState::Stopped,
            current_processing_batch: None,
            validated_batches: 0,
            log: log.new(o!("chain" => id)),
        }
    }

    /// Check if the chain has peers from which to process batches.
    pub fn available_peers(&self) -> usize {
        self.peers.len()
    }

    /// Get the chain's id.
    pub fn get_id(&self) -> ChainId {
        self.id
    }

    /// Peers currently syncing this chain.
    pub fn peers(&self) -> impl Iterator<Item = PeerId> + '_ {
        self.peers.keys().cloned()
    }

    /// Progress in epochs made by the chain
    pub fn validated_epochs(&self) -> u64 {
        self.validated_batches * EPOCHS_PER_BATCH
    }

    /// Removes a peer from the chain.
    /// If the peer has active batches, those are considered failed and re-requested.
    pub fn remove_peer(
        &mut self,
        peer_id: &PeerId,
        network: &mut SyncNetworkContext<T>,
    ) -> ProcessingResult {
        if let Some(batch_ids) = self.peers.remove(peer_id) {
            // fail the batches
            for id in batch_ids {
                if let Some(batch) = self.batches.get_mut(&id) {
                    if let BatchOperationOutcome::Failed { blacklist } =
                        batch.download_failed(true)?
                    {
                        return Err(RemoveChain::ChainFailed {
                            blacklist,
                            failing_batch: id,
                        });
                    }
                    self.retry_batch_download(network, id)?;
                } else {
                    debug!(self.log, "Batch not found while removing peer";
                        "peer" => %peer_id, "batch" => id)
                }
            }
        }

        if self.peers.is_empty() {
            Err(RemoveChain::EmptyPeerPool)
        } else {
            Ok(KeepChain)
        }
    }

    /// Returns the latest slot number that has been processed.
    fn current_processed_slot(&self) -> Slot {
        // the last slot we processed was included in the previous batch, and corresponds to the
        // first slot of the current target epoch
        self.processing_target
            .start_slot(T::EthSpec::slots_per_epoch())
    }

    /// A block has been received for a batch on this chain.
    /// If the block correctly completes the batch it will be processed if possible.
    pub fn on_block_response(
        &mut self,
        network: &mut SyncNetworkContext<T>,
        batch_id: BatchId,
        peer_id: &PeerId,
        request_id: Id,
        beacon_block: Option<BlockWrapper<T::EthSpec>>,
    ) -> ProcessingResult {
        // check if we have this batch
        let batch = match self.batches.get_mut(&batch_id) {
            None => {
                debug!(self.log, "Received a block for unknown batch"; "epoch" => batch_id);
                // A batch might get removed when the chain advances, so this is non fatal.
                return Ok(KeepChain);
            }
            Some(batch) => {
                // A batch could be retried without the peer failing the request (disconnecting/
                // sending an error /timeout) if the peer is removed from the chain for other
                // reasons. Check that this block belongs to the expected peer, and that the
                // request_id matches
                if !batch.is_expecting_block(peer_id, &request_id) {
                    return Ok(KeepChain);
                }
                batch
            }
        };

        if let Some(block) = beacon_block {
            // This is not a stream termination, simply add the block to the request
            batch.add_block(block)?;
            Ok(KeepChain)
        } else {
            // A stream termination has been sent. This batch has ended. Process a completed batch.
            // Remove the request from the peer's active batches
            self.peers
                .get_mut(peer_id)
                .map(|active_requests| active_requests.remove(&batch_id));

            match batch.download_completed() {
                Ok(received) => {
                    let awaiting_batches = batch_id
                        .saturating_sub(self.optimistic_start.unwrap_or(self.processing_target))
                        / EPOCHS_PER_BATCH;
                    debug!(self.log, "Completed batch received"; "epoch" => batch_id, "blocks" => received, "awaiting_batches" => awaiting_batches);

                    // pre-emptively request more blocks from peers whilst we process current blocks,
                    self.request_batches(network)?;
                    self.process_completed_batches(network)
                }
                Err(result) => {
                    let (expected_boundary, received_boundary, outcome) = result?;
                    warn!(self.log, "Batch received out of range blocks"; "expected_boundary" => expected_boundary, "received_boundary" => received_boundary,
                        "peer_id" => %peer_id, batch);

                    if let BatchOperationOutcome::Failed { blacklist } = outcome {
                        return Err(RemoveChain::ChainFailed {
                            blacklist,
                            failing_batch: batch_id,
                        });
                    }
                    // this batch can't be used, so we need to request it again.
                    self.retry_batch_download(network, batch_id)
                }
            }
        }
    }

    /// Processes the batch with the given id.
    /// The batch must exist and be ready for processing
    fn process_batch(
        &mut self,
        network: &mut SyncNetworkContext<T>,
        batch_id: BatchId,
    ) -> ProcessingResult {
        // Only process batches if this chain is Syncing, and only one at a time
        if self.state != ChainSyncingState::Syncing || self.current_processing_batch.is_some() {
            return Ok(KeepChain);
        }

        let beacon_processor = match network.beacon_processor_if_enabled() {
            Some(beacon_processor) => beacon_processor,
            None => return Ok(KeepChain),
        };

        let batch = match self.batches.get_mut(&batch_id) {
            Some(batch) => batch,
            None => {
                return Err(RemoveChain::WrongChainState(format!(
                    "Trying to process a batch that does not exist: {}",
                    batch_id
                )));
            }
        };

        // NOTE: We send empty batches to the processor in order to trigger the block processor
        // result callback. This is done, because an empty batch could end a chain and the logic
        // for removing chains and checking completion is in the callback.

        let blocks = batch.start_processing()?;
        let process_id = ChainSegmentProcessId::RangeBatchId(self.id, batch_id);
        self.current_processing_batch = Some(batch_id);

<<<<<<< HEAD
        let work_event = BeaconWorkEvent::chain_segment(process_id, blocks);

        if let Err(e) = beacon_processor_send.try_send(work_event) {
=======
        if let Err(e) = beacon_processor.send_chain_segment(process_id, blocks) {
>>>>>>> 62c91707
            crit!(self.log, "Failed to send chain segment to processor."; "msg" => "process_batch",
                "error" => %e, "batch" => self.processing_target);
            // This is unlikely to happen but it would stall syncing since the batch now has no
            // blocks to continue, and the chain is expecting a processing result that won't
            // arrive.  To mitigate this, (fake) fail this processing so that the batch is
            // re-downloaded.
            self.on_batch_process_result(network, batch_id, &BatchProcessResult::NonFaultyFailure)
        } else {
            Ok(KeepChain)
        }
    }

    /// Processes the next ready batch, prioritizing optimistic batches over the processing target.
    fn process_completed_batches(
        &mut self,
        network: &mut SyncNetworkContext<T>,
    ) -> ProcessingResult {
        // Only process batches if this chain is Syncing and only process one batch at a time
        if self.state != ChainSyncingState::Syncing || self.current_processing_batch.is_some() {
            return Ok(KeepChain);
        }

        // Find the id of the batch we are going to process.
        //
        // First try our optimistic start, if any. If this batch is ready, we process it. If the
        // batch has not already been completed, check the current chain target.
        if let Some(epoch) = self.optimistic_start {
            if let Some(batch) = self.batches.get(&epoch) {
                let state = batch.state();
                match state {
                    BatchState::AwaitingProcessing(..) => {
                        // this batch is ready
                        debug!(self.log, "Processing optimistic start"; "epoch" => epoch);
                        return self.process_batch(network, epoch);
                    }
                    BatchState::Downloading(..) => {
                        // The optimistic batch is being downloaded. We wait for this before
                        // attempting to process other batches.
                        return Ok(KeepChain);
                    }
                    BatchState::Poisoned => unreachable!("Poisoned batch"),
                    BatchState::Processing(_)
                    | BatchState::AwaitingDownload
                    | BatchState::Failed => {
                        // these are all inconsistent states:
                        // - Processing -> `self.current_processing_batch` is None
                        // - Failed -> non recoverable batch. For an optimistic batch, it should
                        //   have been removed
                        // - AwaitingDownload -> A recoverable failed batch should have been
                        //   re-requested.
                        return Err(RemoveChain::WrongChainState(format!(
                            "Optimistic batch indicates inconsistent chain state: {:?}",
                            state
                        )));
                    }
                    BatchState::AwaitingValidation(_) => {
                        // If an optimistic start is given to the chain after the corresponding
                        // batch has been requested and processed we can land here. We drop the
                        // optimistic candidate since we can't conclude whether the batch included
                        // blocks or not at this point
                        debug!(self.log, "Dropping optimistic candidate"; "batch" => epoch);
                        self.optimistic_start = None;
                    }
                }
            }
        }

        // if the optimistic target can't be processed, check the processing target
        if let Some(batch) = self.batches.get(&self.processing_target) {
            let state = batch.state();
            match state {
                BatchState::AwaitingProcessing(..) => {
                    return self.process_batch(network, self.processing_target);
                }
                BatchState::Downloading(..) => {
                    // Batch is not ready, nothing to process
                }
                BatchState::Poisoned => unreachable!("Poisoned batch"),
                BatchState::Failed | BatchState::AwaitingDownload | BatchState::Processing(_) => {
                    // these are all inconsistent states:
                    // - Failed -> non recoverable batch. Chain should have beee removed
                    // - AwaitingDownload -> A recoverable failed batch should have been
                    //   re-requested.
                    // - Processing -> `self.current_processing_batch` is None
                    return Err(RemoveChain::WrongChainState(format!(
                        "Robust target batch indicates inconsistent chain state: {:?}",
                        state
                    )));
                }
                BatchState::AwaitingValidation(_) => {
                    // we can land here if an empty optimistic batch succeeds processing and is
                    // inside the download buffer (between `self.processing_target` and
                    // `self.to_be_downloaded`). In this case, eventually the chain advances to the
                    // batch (`self.processing_target` reaches this point).
                    debug!(self.log, "Chain encountered a robust batch awaiting validation"; "batch" => self.processing_target);

                    self.processing_target += EPOCHS_PER_BATCH;
                    if self.to_be_downloaded <= self.processing_target {
                        self.to_be_downloaded = self.processing_target + EPOCHS_PER_BATCH;
                    }
                    self.request_batches(network)?;
                }
            }
        } else {
            return Err(RemoveChain::WrongChainState(format!(
                "Batch not found for current processing target {}",
                self.processing_target
            )));
        }
        Ok(KeepChain)
    }

    /// The block processor has completed processing a batch. This function handles the result
    /// of the batch processor.
    pub fn on_batch_process_result(
        &mut self,
        network: &mut SyncNetworkContext<T>,
        batch_id: BatchId,
        result: &BatchProcessResult,
    ) -> ProcessingResult {
        // the first two cases are possible if the chain advances while waiting for a processing
        // result
        let batch = match &self.current_processing_batch {
            Some(processing_id) if *processing_id != batch_id => {
                debug!(self.log, "Unexpected batch result";
                    "batch_epoch" => batch_id, "expected_batch_epoch" => processing_id);
                return Ok(KeepChain);
            }
            None => {
                debug!(self.log, "Chain was not expecting a batch result";
                    "batch_epoch" => batch_id);
                return Ok(KeepChain);
            }
            _ => {
                // batch_id matches, continue
                self.current_processing_batch = None;
                self.batches.get_mut(&batch_id).ok_or_else(|| {
                    RemoveChain::WrongChainState(format!(
                        "Current processing batch not found: {}",
                        batch_id
                    ))
                })?
            }
        };

        let peer = batch.current_peer().cloned().ok_or_else(|| {
            RemoveChain::WrongBatchState(format!(
                "Processing target is in wrong state: {:?}",
                batch.state(),
            ))
        })?;

        // Log the process result and the batch for debugging purposes.
        debug!(self.log, "Batch processing result"; "result" => ?result, &batch,
            "batch_epoch" => batch_id, "client" => %network.client_type(&peer));

        // We consider three cases. Batch was successfully processed, Batch failed processing due
        // to a faulty peer, or batch failed processing but the peer can't be deemed faulty.
        match result {
            BatchProcessResult::Success { was_non_empty } => {
                batch.processing_completed(BatchProcessingResult::Success)?;

                if *was_non_empty {
                    // If the processed batch was not empty, we can validate previous unvalidated
                    // blocks.
                    self.advance_chain(network, batch_id);
                    // we register so that on chain switching we don't try it again
                    self.attempted_optimistic_starts.insert(batch_id);
                } else if self.optimistic_start == Some(batch_id) {
                    // check if this batch corresponds to an optimistic batch. In this case, we
                    // reject it as an optimistic candidate since the batch was empty
                    self.reject_optimistic_batch(
                        network,
                        false, /* do not re-request */
                        "batch was empty",
                    )?;
                }

                if batch_id == self.processing_target {
                    self.processing_target += EPOCHS_PER_BATCH;
                }

                // check if the chain has completed syncing
                if self.current_processed_slot() >= self.target_head_slot {
                    // chain is completed
                    Err(RemoveChain::ChainCompleted)
                } else {
                    // chain is not completed
                    // attempt to request more batches
                    self.request_batches(network)?;
                    // attempt to process more batches
                    self.process_completed_batches(network)
                }
            }
            BatchProcessResult::FaultyFailure {
                imported_blocks,
                penalty,
            } => {
                // Penalize the peer appropiately.
                network.report_peer(peer, *penalty, "faulty_batch");

                // Check if this batch is allowed to continue
                match batch.processing_completed(BatchProcessingResult::FaultyFailure)? {
                    BatchOperationOutcome::Continue => {
                        // Chain can continue. Check if it can be moved forward.
                        if *imported_blocks {
                            // At least one block was successfully verified and imported, so we can be sure all
                            // previous batches are valid and we only need to download the current failed
                            // batch.
                            self.advance_chain(network, batch_id);
                        }
                        // Handle this invalid batch, that is within the re-process retries limit.
                        self.handle_invalid_batch(network, batch_id)
                    }
                    BatchOperationOutcome::Failed { blacklist } => {
                        // Check that we have not exceeded the re-process retry counter,
                        // If a batch has exceeded the invalid batch lookup attempts limit, it means
                        // that it is likely all peers in this chain are are sending invalid batches
                        // repeatedly and are either malicious or faulty. We drop the chain and
                        // report all peers.
                        // There are some edge cases with forks that could land us in this situation.
                        // This should be unlikely, so we tolerate these errors, but not often.
                        warn!(
                            self.log,
                            "Batch failed to download. Dropping chain scoring peers";
                            "score_adjustment" => %penalty,
                            "batch_epoch"=> batch_id,
                        );

                        for (peer, _) in self.peers.drain() {
                            network.report_peer(peer, *penalty, "faulty_chain");
                        }
                        Err(RemoveChain::ChainFailed {
                            blacklist,
                            failing_batch: batch_id,
                        })
                    }
                }
            }
            BatchProcessResult::NonFaultyFailure => {
                batch.processing_completed(BatchProcessingResult::NonFaultyFailure)?;
                // Simply redownload the batch.
                self.retry_batch_download(network, batch_id)
            }
        }
    }

    fn reject_optimistic_batch(
        &mut self,
        network: &mut SyncNetworkContext<T>,
        redownload: bool,
        reason: &str,
    ) -> ProcessingResult {
        if let Some(epoch) = self.optimistic_start.take() {
            self.attempted_optimistic_starts.insert(epoch);
            // if this batch is inside the current processing range, keep it, otherwise drop
            // it. NOTE: this is done to prevent non-sequential batches coming from optimistic
            // starts from filling up the buffer size
            if epoch < self.to_be_downloaded {
                debug!(self.log, "Rejected optimistic batch left for future use"; "epoch" => %epoch, "reason" => reason);
                // this batch is now treated as any other batch, and re-requested for future use
                if redownload {
                    return self.retry_batch_download(network, epoch);
                }
            } else {
                debug!(self.log, "Rejected optimistic batch"; "epoch" => %epoch, "reason" => reason);
                self.batches.remove(&epoch);
            }
        }

        Ok(KeepChain)
    }

    /// Removes any batches previous to the given `validating_epoch` and updates the current
    /// boundaries of the chain.
    ///
    /// The `validating_epoch` must align with batch boundaries.
    ///
    /// If a previous batch has been validated and it had been re-processed, penalize the original
    /// peer.
    #[allow(clippy::modulo_one)]
    fn advance_chain(&mut self, network: &mut SyncNetworkContext<T>, validating_epoch: Epoch) {
        // make sure this epoch produces an advancement
        if validating_epoch <= self.start_epoch {
            return;
        }

        // safety check for batch boundaries
        if validating_epoch % EPOCHS_PER_BATCH != self.start_epoch % EPOCHS_PER_BATCH {
            crit!(self.log, "Validating Epoch is not aligned");
            return;
        }

        // batches in the range [BatchId, ..) (not yet validated)
        let remaining_batches = self.batches.split_off(&validating_epoch);
        // batches less than `validating_epoch`
        let removed_batches = std::mem::replace(&mut self.batches, remaining_batches);

        for (id, batch) in removed_batches.into_iter() {
            self.validated_batches = self.validated_batches.saturating_add(1);
            // only for batches awaiting validation can we be sure the last attempt is
            // right, and thus, that any different attempt is wrong
            match batch.state() {
                BatchState::AwaitingValidation(ref processed_attempt) => {
                    for attempt in batch.attempts() {
                        // The validated batch has been re-processed
                        if attempt.hash != processed_attempt.hash {
                            // The re-downloaded version was different
                            if processed_attempt.peer_id != attempt.peer_id {
                                // A different peer sent the correct batch, the previous peer did not
                                // We negatively score the original peer.
                                let action = PeerAction::LowToleranceError;
                                debug!(self.log, "Re-processed batch validated. Scoring original peer";
                                    "batch_epoch" => id, "score_adjustment" => %action,
                                    "original_peer" => %attempt.peer_id, "new_peer" => %processed_attempt.peer_id
                                );
                                network.report_peer(
                                    attempt.peer_id,
                                    action,
                                    "batch_reprocessed_original_peer",
                                );
                            } else {
                                // The same peer corrected it's previous mistake. There was an error, so we
                                // negative score the original peer.
                                let action = PeerAction::MidToleranceError;
                                debug!(self.log, "Re-processed batch validated by the same peer";
                                    "batch_epoch" => id, "score_adjustment" => %action,
                                    "original_peer" => %attempt.peer_id, "new_peer" => %processed_attempt.peer_id
                                );
                                network.report_peer(
                                    attempt.peer_id,
                                    action,
                                    "batch_reprocessed_same_peer",
                                );
                            }
                        }
                    }
                }
                BatchState::Downloading(peer, ..) => {
                    // remove this batch from the peer's active requests
                    if let Some(active_batches) = self.peers.get_mut(peer) {
                        active_batches.remove(&id);
                    }
                }
                BatchState::Failed | BatchState::Poisoned | BatchState::AwaitingDownload => crit!(
                    self.log,
                    "batch indicates inconsistent chain state while advancing chain"
                ),
                BatchState::AwaitingProcessing(..) => {}
                BatchState::Processing(_) => {
                    debug!(self.log, "Advancing chain while processing a batch"; "batch" => id, batch);
                    if let Some(processing_id) = self.current_processing_batch {
                        if id <= processing_id {
                            self.current_processing_batch = None;
                        }
                    }
                }
            }
        }

        self.processing_target = self.processing_target.max(validating_epoch);
        let old_start = self.start_epoch;
        self.start_epoch = validating_epoch;
        self.to_be_downloaded = self.to_be_downloaded.max(validating_epoch);
        if self.batches.contains_key(&self.to_be_downloaded) {
            // if a chain is advanced by Range beyond the previous `self.to_be_downloaded`, we
            // won't have this batch, so we need to request it.
            self.to_be_downloaded += EPOCHS_PER_BATCH;
        }
        if let Some(epoch) = self.optimistic_start {
            if epoch <= validating_epoch {
                self.optimistic_start = None;
            }
        }
        debug!(self.log, "Chain advanced"; "previous_start" => old_start,
            "new_start" => self.start_epoch, "processing_target" => self.processing_target);
    }

    /// An invalid batch has been received that could not be processed, but that can be retried.
    ///
    /// These events occur when a peer has successfully responded with blocks, but the blocks we
    /// have received are incorrect or invalid. This indicates the peer has not performed as
    /// intended and can result in downvoting a peer.
    fn handle_invalid_batch(
        &mut self,
        network: &mut SyncNetworkContext<T>,
        batch_id: BatchId,
    ) -> ProcessingResult {
        // The current batch could not be processed, indicating either the current or previous
        // batches are invalid.

        // The previous batch could be incomplete due to the block sizes being too large to fit in
        // a single RPC request or there could be consecutive empty batches which are not supposed
        // to be there

        // The current (sub-optimal) strategy is to simply re-request all batches that could
        // potentially be faulty. If a batch returns a different result than the original and
        // results in successful processing, we downvote the original peer that sent us the batch.

        if let Some(epoch) = self.optimistic_start {
            // If this batch is an optimistic batch, we reject this epoch as an optimistic
            // candidate and try to re download it
            if epoch == batch_id {
                return self.reject_optimistic_batch(network, true, "batch was invalid");
                // since this is the optimistic batch, we can't consider previous batches as
                // invalid.
            }
        }
        // this is our robust `processing_target`. All previous batches must be awaiting
        // validation
        let mut redownload_queue = Vec::new();

        for (id, batch) in self.batches.range_mut(..batch_id) {
            if let BatchOperationOutcome::Failed { blacklist } = batch.validation_failed()? {
                // remove the chain early
                return Err(RemoveChain::ChainFailed {
                    blacklist,
                    failing_batch: *id,
                });
            }
            redownload_queue.push(*id);
        }

        // no batch maxed out it process attempts, so now the chain's volatile progress must be
        // reset
        self.processing_target = self.start_epoch;

        for id in redownload_queue {
            self.retry_batch_download(network, id)?;
        }
        // finally, re-request the failed batch.
        self.retry_batch_download(network, batch_id)
    }

    pub fn stop_syncing(&mut self) {
        self.state = ChainSyncingState::Stopped;
    }

    /// Either a new chain, or an old one with a peer list
    /// This chain has been requested to start syncing.
    ///
    /// This could be new chain, or an old chain that is being resumed.
    pub fn start_syncing(
        &mut self,
        network: &mut SyncNetworkContext<T>,
        local_finalized_epoch: Epoch,
        optimistic_start_epoch: Epoch,
    ) -> ProcessingResult {
        // to avoid dropping local progress, we advance the chain wrt its batch boundaries. This
        let align = |epoch| {
            // start_epoch + (number of batches in between)*length_of_batch
            self.start_epoch + ((epoch - self.start_epoch) / EPOCHS_PER_BATCH) * EPOCHS_PER_BATCH
        };
        // get the *aligned* epoch that produces a batch containing the `local_finalized_epoch`
        let validating_epoch = align(local_finalized_epoch);
        // align the optimistic_start too.
        let optimistic_epoch = align(optimistic_start_epoch);

        // advance the chain to the new validating epoch
        self.advance_chain(network, validating_epoch);
        if self.optimistic_start.is_none()
            && optimistic_epoch > self.processing_target
            && !self.attempted_optimistic_starts.contains(&optimistic_epoch)
        {
            self.optimistic_start = Some(optimistic_epoch);
        }

        // update the state
        self.state = ChainSyncingState::Syncing;

        // begin requesting blocks from the peer pool, until all peers are exhausted.
        self.request_batches(network)?;

        // start processing batches if needed
        self.process_completed_batches(network)
    }

    /// Add a peer to the chain.
    ///
    /// If the chain is active, this starts requesting batches from this peer.
    pub fn add_peer(
        &mut self,
        network: &mut SyncNetworkContext<T>,
        peer_id: PeerId,
    ) -> ProcessingResult {
        // add the peer without overwriting its active requests
        if self.peers.entry(peer_id).or_default().is_empty() {
            // Either new or not, this peer is idle, try to request more batches
            self.request_batches(network)
        } else {
            Ok(KeepChain)
        }
    }

    /// An RPC error has occurred.
    ///
    /// If the batch exists it is re-requested.
    pub fn inject_error(
        &mut self,
        network: &mut SyncNetworkContext<T>,
        batch_id: BatchId,
        peer_id: &PeerId,
        request_id: Id,
    ) -> ProcessingResult {
        if let Some(batch) = self.batches.get_mut(&batch_id) {
            // A batch could be retried without the peer failing the request (disconnecting/
            // sending an error /timeout) if the peer is removed from the chain for other
            // reasons. Check that this block belongs to the expected peer
            if !batch.is_expecting_block(peer_id, &request_id) {
                return Ok(KeepChain);
            }
            debug!(self.log, "Batch failed. RPC Error"; "batch_epoch" => batch_id);
            if let Some(active_requests) = self.peers.get_mut(peer_id) {
                active_requests.remove(&batch_id);
            }
            if let BatchOperationOutcome::Failed { blacklist } = batch.download_failed(true)? {
                return Err(RemoveChain::ChainFailed {
                    blacklist,
                    failing_batch: batch_id,
                });
            }
            self.retry_batch_download(network, batch_id)
        } else {
            // this could be an error for an old batch, removed when the chain advances
            Ok(KeepChain)
        }
    }

    /// Sends and registers the request of a batch awaiting download.
    pub fn retry_batch_download(
        &mut self,
        network: &mut SyncNetworkContext<T>,
        batch_id: BatchId,
    ) -> ProcessingResult {
        let batch = match self.batches.get_mut(&batch_id) {
            Some(batch) => batch,
            None => return Ok(KeepChain),
        };

        // Find a peer to request the batch
        let failed_peers = batch.failed_peers();

        let new_peer = {
            let mut priorized_peers = self
                .peers
                .iter()
                .map(|(peer, requests)| (failed_peers.contains(peer), requests.len(), *peer))
                .collect::<Vec<_>>();
            // Sort peers prioritizing unrelated peers with less active requests.
            priorized_peers.sort_unstable();
            priorized_peers.get(0).map(|&(_, _, peer)| peer)
        };

        if let Some(peer) = new_peer {
            self.send_batch(network, batch_id, peer)
        } else {
            // If we are here the chain has no more peers
            Err(RemoveChain::EmptyPeerPool)
        }
    }

    /// Requests the batch assigned to the given id from a given peer.
    pub fn send_batch(
        &mut self,
        network: &mut SyncNetworkContext<T>,
        batch_id: BatchId,
        peer: PeerId,
    ) -> ProcessingResult {
        if let Some(batch) = self.batches.get_mut(&batch_id) {
            let (request, batch_type) = batch.to_blocks_by_range_request();
            match network.blocks_by_range_request(peer, batch_type, request, self.id, batch_id) {
                Ok(request_id) => {
                    // inform the batch about the new request
                    batch.start_downloading_from_peer(peer, request_id)?;
                    if self
                        .optimistic_start
                        .map(|epoch| epoch == batch_id)
                        .unwrap_or(false)
                    {
                        debug!(self.log, "Requesting optimistic batch"; "epoch" => batch_id, &batch);
                    } else {
                        debug!(self.log, "Requesting batch"; "epoch" => batch_id, &batch);
                    }
                    // register the batch for this peer
                    return self
                        .peers
                        .get_mut(&peer)
                        .map(|requests| {
                            requests.insert(batch_id);
                            Ok(KeepChain)
                        })
                        .unwrap_or_else(|| {
                            Err(RemoveChain::WrongChainState(format!(
                                "Sending batch to a peer that is not in the chain: {}",
                                peer
                            )))
                        });
                }
                Err(e) => {
                    // NOTE: under normal conditions this shouldn't happen but we handle it anyway
                    warn!(self.log, "Could not send batch request";
                        "batch_id" => batch_id, "error" => e, &batch);
                    // register the failed download and check if the batch can be retried
                    batch.start_downloading_from_peer(peer, 1)?; // fake request_id is not relevant
                    self.peers
                        .get_mut(&peer)
                        .map(|request| request.remove(&batch_id));
                    match batch.download_failed(true)? {
                        BatchOperationOutcome::Failed { blacklist } => {
                            return Err(RemoveChain::ChainFailed {
                                blacklist,
                                failing_batch: batch_id,
                            })
                        }
                        BatchOperationOutcome::Continue => {
                            return self.retry_batch_download(network, batch_id)
                        }
                    }
                }
            }
        }

        Ok(KeepChain)
    }

    /// Returns true if this chain is currently syncing.
    pub fn is_syncing(&self) -> bool {
        match self.state {
            ChainSyncingState::Syncing => true,
            ChainSyncingState::Stopped => false,
        }
    }

    /// Kickstarts the chain by sending for processing batches that are ready and requesting more
    /// batches if needed.
    pub fn resume(
        &mut self,
        network: &mut SyncNetworkContext<T>,
    ) -> Result<KeepChain, RemoveChain> {
        // Request more batches if needed.
        self.request_batches(network)?;
        // If there is any batch ready for processing, send it.
        self.process_completed_batches(network)
    }

    /// Attempts to request the next required batches from the peer pool if the chain is syncing. It will exhaust the peer
    /// pool and left over batches until the batch buffer is reached or all peers are exhausted.
    fn request_batches(&mut self, network: &mut SyncNetworkContext<T>) -> ProcessingResult {
        if !matches!(self.state, ChainSyncingState::Syncing) {
            return Ok(KeepChain);
        }

        // find the next pending batch and request it from the peer

        // randomize the peers for load balancing
        let mut rng = rand::thread_rng();
        let mut idle_peers = self
            .peers
            .iter()
            .filter_map(|(peer, requests)| {
                if requests.is_empty() {
                    Some(*peer)
                } else {
                    None
                }
            })
            .collect::<Vec<_>>();
        idle_peers.shuffle(&mut rng);

        // check if we have the batch for our optimistic start. If not, request it first.
        // We wait for this batch before requesting any other batches.
        if let Some(epoch) = self.optimistic_start {
            if let Entry::Vacant(entry) = self.batches.entry(epoch) {
                if let Some(peer) = idle_peers.pop() {
                    let batch_type = network.batch_type(epoch);
                    let optimistic_batch = BatchInfo::new(&epoch, EPOCHS_PER_BATCH, batch_type);
                    entry.insert(optimistic_batch);
                    self.send_batch(network, epoch, peer)?;
                }
            }
            return Ok(KeepChain);
        }

        while let Some(peer) = idle_peers.pop() {
            if let Some(batch_id) = self.include_next_batch(network) {
                // send the batch
                self.send_batch(network, batch_id, peer)?;
            } else {
                // No more batches, simply stop
                return Ok(KeepChain);
            }
        }

        Ok(KeepChain)
    }

    /// Creates the next required batch from the chain. If there are no more batches required,
    /// `false` is returned.
    fn include_next_batch(&mut self, network: &mut SyncNetworkContext<T>) -> Option<BatchId> {
        // don't request batches beyond the target head slot
        if self
            .to_be_downloaded
            .start_slot(T::EthSpec::slots_per_epoch())
            >= self.target_head_slot
        {
            return None;
        }
        // only request batches up to the buffer size limit
        // NOTE: we don't count batches in the AwaitingValidation state, to prevent stalling sync
        // if the current processing window is contained in a long range of skip slots.
        let in_buffer = |batch: &BatchInfo<T::EthSpec>| {
            matches!(
                batch.state(),
                BatchState::Downloading(..) | BatchState::AwaitingProcessing(..)
            )
        };
        if self
            .batches
            .iter()
            .filter(|&(_epoch, batch)| in_buffer(batch))
            .count()
            > BATCH_BUFFER_SIZE as usize
        {
            return None;
        }

        let batch_id = self.to_be_downloaded;
        // this batch could have been included already being an optimistic batch
        match self.batches.entry(batch_id) {
            Entry::Occupied(_) => {
                // this batch doesn't need downloading, let this same function decide the next batch
                self.to_be_downloaded += EPOCHS_PER_BATCH;
                self.include_next_batch(network)
            }
            Entry::Vacant(entry) => {
                let batch_type = network.batch_type(batch_id);
                entry.insert(BatchInfo::new(&batch_id, EPOCHS_PER_BATCH, batch_type));
                self.to_be_downloaded += EPOCHS_PER_BATCH;
                Some(batch_id)
            }
        }
    }
}

impl<T: BeaconChainTypes> slog::KV for &mut SyncingChain<T> {
    fn serialize(
        &self,
        record: &slog::Record,
        serializer: &mut dyn slog::Serializer,
    ) -> slog::Result {
        slog::KV::serialize(*self, record, serializer)
    }
}

impl<T: BeaconChainTypes> slog::KV for SyncingChain<T> {
    fn serialize(
        &self,
        record: &slog::Record,
        serializer: &mut dyn slog::Serializer,
    ) -> slog::Result {
        use slog::Value;
        serializer.emit_u64("id", self.id)?;
        Value::serialize(&self.start_epoch, record, "from", serializer)?;
        Value::serialize(
            &self.target_head_slot.epoch(T::EthSpec::slots_per_epoch()),
            record,
            "to",
            serializer,
        )?;
        serializer.emit_arguments("end_root", &format_args!("{}", self.target_head_root))?;
        Value::serialize(
            &self.processing_target,
            record,
            "current_target",
            serializer,
        )?;
        serializer.emit_usize("batches", self.batches.len())?;
        serializer.emit_usize("peers", self.peers.len())?;
        serializer.emit_u64("validated_batches", self.validated_batches)?;
        serializer.emit_arguments("state", &format_args!("{:?}", self.state))?;
        slog::Result::Ok(())
    }
}

use super::batch::WrongState as WrongBatchState;
impl From<WrongBatchState> for RemoveChain {
    fn from(err: WrongBatchState) -> Self {
        RemoveChain::WrongBatchState(err.0)
    }
}

impl RemoveChain {
    pub fn is_critical(&self) -> bool {
        matches!(
            self,
            RemoveChain::WrongBatchState(..) | RemoveChain::WrongChainState(..)
        )
    }
}<|MERGE_RESOLUTION|>--- conflicted
+++ resolved
@@ -317,13 +317,7 @@
         let process_id = ChainSegmentProcessId::RangeBatchId(self.id, batch_id);
         self.current_processing_batch = Some(batch_id);
 
-<<<<<<< HEAD
-        let work_event = BeaconWorkEvent::chain_segment(process_id, blocks);
-
-        if let Err(e) = beacon_processor_send.try_send(work_event) {
-=======
         if let Err(e) = beacon_processor.send_chain_segment(process_id, blocks) {
->>>>>>> 62c91707
             crit!(self.log, "Failed to send chain segment to processor."; "msg" => "process_batch",
                 "error" => %e, "batch" => self.processing_target);
             // This is unlikely to happen but it would stall syncing since the batch now has no
