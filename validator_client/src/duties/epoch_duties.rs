use std::collections::HashMap;
use std::fmt;
use std::ops::{Deref, DerefMut};
use types::{AttestationDuty, Epoch, Keypair, Slot};

/// When work needs to be performed by a validator, this type is given back to the main service
/// which indicates all the information that required to process the work.
///
/// Note: This is calculated per slot, so a validator knows which slot is related to this struct.
#[derive(Debug, Clone)]
pub struct WorkInfo {
    /// Validator needs to produce a block.
    pub produce_block: bool,
    /// Validator needs to produce an attestation. This supplies the required attestation data.
    pub attestation_duty: Option<AttestationDuty>,
}

/// The information required for a validator to propose and attest during some epoch.
///
/// Generally obtained from a Beacon Node, this information contains the validators canonical index
/// (their sequence in the global validator induction process) and the "shuffling" for that index
/// for some epoch.
#[derive(Debug, PartialEq, Clone, Copy, Default)]
pub struct EpochDuty {
    pub block_production_slot: Option<Slot>,
    pub attestation_slot: Slot,
    pub attestation_shard: u64,
    pub committee_index: u64,
    pub validator_index: u64,
}

impl EpochDuty {
    /// Returns `WorkInfo` if work needs to be done in the supplied `slot`
    pub fn is_work_slot(&self, slot: Slot) -> Option<WorkInfo> {
        // if validator is required to produce a slot return true
        let produce_block = match self.block_production_slot {
            Some(s) if s == slot => true,
            _ => false,
        };

        // if the validator is required to attest to a shard, create the data
        let mut attestation_duty = None;
        if self.attestation_slot == slot {
            attestation_duty = Some(AttestationDuty {
                slot,
                shard: self.attestation_shard,
                committee_index: self.committee_index as usize,
                validator_index: self.validator_index as usize,
            });
        }

        if produce_block | attestation_duty.is_some() {
            return Some(WorkInfo {
                produce_block,
                attestation_duty,
            });
        }
        None
    }
}
<<<<<<< HEAD

impl fmt::Display for EpochDuty {
    fn fmt(&self, f: &mut fmt::Formatter) -> fmt::Result {
        let mut display_block = String::from("None");
        if let Some(block_slot) = self.block_production_slot {
            display_block = block_slot.to_string();
        }
        write!(
            f,
            "produce block slot: {}, attestation slot: {}, attestation shard: {}",
            display_block, self.attestation_slot, self.attestation_shard
        )
    }
}

/// Maps a list of public keys (many validators) to an EpochDuty.
pub type EpochDuties = HashMap<PublicKey, Option<EpochDuty>>;
=======
/// Maps a list of Keypairs (many validators) to an EpochDuty.
pub type EpochDuties = HashMap<Keypair, Option<EpochDuty>>;
>>>>>>> be592c86

pub enum EpochDutiesMapError {
    UnknownEpoch,
    UnknownValidator,
}

/// Maps an `epoch` to some `EpochDuties` for a single validator.
pub struct EpochDutiesMap {
    pub slots_per_epoch: u64,
    pub map: HashMap<Epoch, EpochDuties>,
}

impl EpochDutiesMap {
    pub fn new(slots_per_epoch: u64) -> Self {
        Self {
            slots_per_epoch,
            map: HashMap::new(),
        }
    }
}

// Expose the hashmap methods
impl Deref for EpochDutiesMap {
    type Target = HashMap<Epoch, EpochDuties>;

    fn deref(&self) -> &Self::Target {
        &self.map
    }
}
impl DerefMut for EpochDutiesMap {
    fn deref_mut(&mut self) -> &mut HashMap<Epoch, EpochDuties> {
        &mut self.map
    }
}

impl EpochDutiesMap {
    /// Checks if the validator has work to do.
    pub fn is_work_slot(
        &self,
        slot: Slot,
        signer: &Keypair,
    ) -> Result<Option<WorkInfo>, EpochDutiesMapError> {
        let epoch = slot.epoch(self.slots_per_epoch);

        let epoch_duties = self
            .map
            .get(&epoch)
            .ok_or_else(|| EpochDutiesMapError::UnknownEpoch)?;
        if let Some(epoch_duty) = epoch_duties.get(signer) {
            if let Some(duty) = epoch_duty {
                // Retrieves the duty for a validator at a given slot
                return Ok(duty.is_work_slot(slot));
            } else {
                // the validator isn't active
                return Ok(None);
            }
        } else {
            // validator isn't known
            return Err(EpochDutiesMapError::UnknownValidator);
        }
    }
}

// TODO: add tests.<|MERGE_RESOLUTION|>--- conflicted
+++ resolved
@@ -26,7 +26,6 @@
     pub attestation_slot: Slot,
     pub attestation_shard: u64,
     pub committee_index: u64,
-    pub validator_index: u64,
 }
 
 impl EpochDuty {
@@ -45,7 +44,6 @@
                 slot,
                 shard: self.attestation_shard,
                 committee_index: self.committee_index as usize,
-                validator_index: self.validator_index as usize,
             });
         }
 
@@ -58,7 +56,6 @@
         None
     }
 }
-<<<<<<< HEAD
 
 impl fmt::Display for EpochDuty {
     fn fmt(&self, f: &mut fmt::Formatter) -> fmt::Result {
@@ -74,12 +71,8 @@
     }
 }
 
-/// Maps a list of public keys (many validators) to an EpochDuty.
-pub type EpochDuties = HashMap<PublicKey, Option<EpochDuty>>;
-=======
-/// Maps a list of Keypairs (many validators) to an EpochDuty.
+/// Maps a list of keypairs (many validators) to an EpochDuty.
 pub type EpochDuties = HashMap<Keypair, Option<EpochDuty>>;
->>>>>>> be592c86
 
 pub enum EpochDutiesMapError {
     UnknownEpoch,
