--- conflicted
+++ resolved
@@ -5,13 +5,9 @@
 use std::sync::Arc;
 use tree_hash::TreeHash;
 use types::{
-<<<<<<< HEAD
-    AbstractExecPayload, BeaconState, BeaconStateError, BlobsSidecar, ChainSpec, EthSpec,
-    ExecPayload, Hash256, SignedBeaconBlock, Slot,
-=======
     AbstractExecPayload, Attestation, AttestationData, BeaconState, BeaconStateError, BitList,
-    ChainSpec, Epoch, EthSpec, Hash256, IndexedAttestation, SignedBeaconBlock, Slot,
->>>>>>> 6c9de4a5
+    BlobsSidecar, ChainSpec, Epoch, EthSpec, ExecPayload, Hash256, IndexedAttestation,
+    SignedBeaconBlock, Slot,
 };
 
 #[derive(Debug)]
@@ -22,19 +18,15 @@
     proposer_index: Option<u64>,
     /// Block root of the block at `slot`.
     current_block_root: Option<Hash256>,
-<<<<<<< HEAD
+    /// Cache of indexed attestations constructed during block processing.
+    indexed_attestations:
+        HashMap<(AttestationData, BitList<T::MaxValidatorsPerCommittee>), IndexedAttestation<T>>,
     /// Should only be populated if the sidecar has not been validated.
     blobs_sidecar: Option<Arc<BlobsSidecar<T>>>,
     /// Whether `validate_blobs_sidecar` has successfully passed.
     blobs_sidecar_validated: bool,
     /// Whether `verify_kzg_commitments_against_transactions` has successfully passed.
     blobs_verified_vs_txs: bool,
-=======
-    /// Cache of indexed attestations constructed during block processing.
-    indexed_attestations:
-        HashMap<(AttestationData, BitList<T::MaxValidatorsPerCommittee>), IndexedAttestation<T>>,
-    _phantom: PhantomData<T>,
->>>>>>> 6c9de4a5
 }
 
 #[derive(Debug, PartialEq, Clone)]
@@ -56,14 +48,10 @@
             slot,
             proposer_index: None,
             current_block_root: None,
-<<<<<<< HEAD
+            indexed_attestations: HashMap::new(),
             blobs_sidecar: None,
             blobs_sidecar_validated: false,
             blobs_verified_vs_txs: false,
-=======
-            indexed_attestations: HashMap::new(),
-            _phantom: PhantomData,
->>>>>>> 6c9de4a5
         }
     }
 
@@ -145,33 +133,6 @@
         }
     }
 
-<<<<<<< HEAD
-    pub fn set_blobs_sidecar_validated(mut self, blobs_sidecar_validated: bool) -> Self {
-        self.blobs_sidecar_validated = blobs_sidecar_validated;
-        self
-    }
-
-    pub fn set_blobs_verified_vs_txs(mut self, blobs_verified_vs_txs: bool) -> Self {
-        self.blobs_verified_vs_txs = blobs_verified_vs_txs;
-        self
-    }
-
-    pub fn blobs_sidecar_validated(&self) -> bool {
-        self.blobs_sidecar_validated
-    }
-
-    pub fn blobs_verified_vs_txs(&self) -> bool {
-        self.blobs_verified_vs_txs
-    }
-
-    pub fn set_blobs_sidecar(mut self, blobs_sidecar: Option<Arc<BlobsSidecar<T>>>) -> Self {
-        self.blobs_sidecar = blobs_sidecar;
-        self
-    }
-
-    pub fn blobs_sidecar(&self) -> Option<Arc<BlobsSidecar<T>>> {
-        self.blobs_sidecar.clone()
-=======
     fn check_epoch(&self, epoch: Epoch) -> Result<(), ContextError> {
         let expected = self.slot.epoch(T::slots_per_epoch());
         if epoch == expected {
@@ -205,6 +166,32 @@
 
     pub fn num_cached_indexed_attestations(&self) -> usize {
         self.indexed_attestations.len()
->>>>>>> 6c9de4a5
+    }
+
+    pub fn set_blobs_sidecar_validated(mut self, blobs_sidecar_validated: bool) -> Self {
+        self.blobs_sidecar_validated = blobs_sidecar_validated;
+        self
+    }
+
+    pub fn set_blobs_verified_vs_txs(mut self, blobs_verified_vs_txs: bool) -> Self {
+        self.blobs_verified_vs_txs = blobs_verified_vs_txs;
+        self
+    }
+
+    pub fn blobs_sidecar_validated(&self) -> bool {
+        self.blobs_sidecar_validated
+    }
+
+    pub fn blobs_verified_vs_txs(&self) -> bool {
+        self.blobs_verified_vs_txs
+    }
+
+    pub fn set_blobs_sidecar(mut self, blobs_sidecar: Option<Arc<BlobsSidecar<T>>>) -> Self {
+        self.blobs_sidecar = blobs_sidecar;
+        self
+    }
+
+    pub fn blobs_sidecar(&self) -> Option<Arc<BlobsSidecar<T>>> {
+        self.blobs_sidecar.clone()
     }
 }