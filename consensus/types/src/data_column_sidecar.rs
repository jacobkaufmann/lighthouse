--- conflicted
+++ resolved
@@ -1,25 +1,14 @@
-use std::iter;
-use std::sync::Arc;
-
 use crate::beacon_block_body::KzgCommitments;
 use crate::test_utils::TestRandom;
-<<<<<<< HEAD
 use crate::BeaconStateError;
 use crate::{
-    BlobSidecarList, EthSpec, Hash256, KzgProofs, SignedBeaconBlock, SignedBeaconBlockHeader, Slot,
-};
-use derivative::Derivative;
-use kzg::{Blob as KzgBlob, Error as KzgError, Kzg};
-=======
-use crate::{
-    BeaconBlockHeader, BlobSidecarList, EthSpec, Hash256, KzgProofs, SignedBeaconBlockHeader, Slot,
+    BeaconBlockHeader, BlobSidecarList, EthSpec, Hash256, KzgProofs, SignedBeaconBlock,
+    SignedBeaconBlockHeader, Slot,
 };
 use bls::Signature;
 use derivative::Derivative;
+use kzg::{Blob as KzgBlob, Error as KzgError, Kzg};
 use kzg::{KzgCommitment, KzgProof};
-use rand::rngs::StdRng;
-use rand::{Rng, SeedableRng};
->>>>>>> ae470d70
 use safe_arith::ArithError;
 use serde::{Deserialize, Serialize};
 use ssz::Encode;
@@ -27,6 +16,7 @@
 use ssz_types::typenum::Unsigned;
 use ssz_types::Error as SszError;
 use ssz_types::{FixedVector, VariableList};
+use std::iter;
 use std::sync::Arc;
 use test_random_derive::TestRandom;
 use tree_hash::TreeHash;
@@ -74,91 +64,6 @@
 }
 
 impl<T: EthSpec> DataColumnSidecar<T> {
-<<<<<<< HEAD
-=======
-    pub fn random_from_blob_sidecars(
-        blob_sidecars: &BlobSidecarList<T>,
-    ) -> Result<Vec<DataColumnSidecar<T>>, DataColumnSidecarError> {
-        if blob_sidecars.is_empty() {
-            return Ok(vec![]);
-        }
-
-        let first_blob_sidecar = blob_sidecars
-            .first()
-            .ok_or(DataColumnSidecarError::MissingBlobSidecars)?;
-        let slot = first_blob_sidecar.slot();
-
-        // Proof for kzg commitments in `BeaconBlockBody`
-        let body_proof_start = first_blob_sidecar
-            .kzg_commitment_inclusion_proof
-            .len()
-            .saturating_sub(T::kzg_commitments_inclusion_proof_depth());
-        let kzg_commitments_inclusion_proof: FixedVector<
-            Hash256,
-            T::KzgCommitmentsInclusionProofDepth,
-        > = first_blob_sidecar
-            .kzg_commitment_inclusion_proof
-            .get(body_proof_start..)
-            .ok_or(DataColumnSidecarError::KzgCommitmentInclusionProofOutOfBounds)?
-            .to_vec()
-            .into();
-
-        let mut rng = StdRng::seed_from_u64(slot.as_u64());
-        let num_of_blobs = blob_sidecars.len();
-
-        (0..T::number_of_columns())
-            .map(|col_index| {
-                Ok(DataColumnSidecar {
-                    index: col_index as u64,
-                    column: Self::generate_column_data(&mut rng, num_of_blobs, col_index)?,
-                    kzg_commitments: blob_sidecars
-                        .iter()
-                        .map(|b| b.kzg_commitment)
-                        .collect::<Vec<_>>()
-                        .into(),
-                    kzg_proofs: blob_sidecars
-                        .iter()
-                        .map(|b| b.kzg_proof)
-                        .collect::<Vec<_>>()
-                        .into(),
-                    signed_block_header: first_blob_sidecar.signed_block_header.clone(),
-                    kzg_commitments_inclusion_proof: kzg_commitments_inclusion_proof.clone(),
-                })
-            })
-            .collect::<Result<Vec<_>, _>>()
-    }
-
-    fn generate_column_data(
-        rng: &mut StdRng,
-        num_of_blobs: usize,
-        index: usize,
-    ) -> Result<DataColumn<T>, DataColumnSidecarError> {
-        let mut dummy_cell_data = Cell::<T>::default();
-        // Prefix with column index
-        let prefix = index.to_le_bytes();
-        dummy_cell_data
-            .get_mut(..prefix.len())
-            .ok_or(DataColumnSidecarError::DataColumnIndexOutOfBounds)?
-            .copy_from_slice(&prefix);
-        // Fill the rest of the vec with random values
-        rng.fill(
-            dummy_cell_data
-                .get_mut(prefix.len()..)
-                .ok_or(DataColumnSidecarError::DataColumnIndexOutOfBounds)?,
-        );
-
-        let column = DataColumn::<T>::new(vec![dummy_cell_data; num_of_blobs])?;
-        Ok(column)
-    }
-
-    pub fn id(&self) -> DataColumnIdentifier {
-        DataColumnIdentifier {
-            block_root: self.block_root(),
-            index: self.index,
-        }
-    }
-
->>>>>>> ae470d70
     pub fn slot(&self) -> Slot {
         self.signed_block_header.message.slot
     }
@@ -167,7 +72,6 @@
         self.signed_block_header.message.tree_hash_root()
     }
 
-<<<<<<< HEAD
     pub fn build_sidecars(
         blobs: &BlobSidecarList<T>,
         block: &SignedBeaconBlock<T>,
@@ -213,7 +117,7 @@
 
         let sidecars: Vec<Arc<DataColumnSidecar<T>>> = columns
             .into_iter()
-            .zip(column_kzg_proofs.into_iter())
+            .zip(column_kzg_proofs)
             .enumerate()
             .map(|(index, (col, proofs))| {
                 Arc::new(DataColumnSidecar {
@@ -229,7 +133,8 @@
         let sidecars = DataColumnSidecarList::from(sidecars);
 
         Ok(sidecars)
-=======
+    }
+
     pub fn min_size() -> usize {
         // min size is one cell
         Self {
@@ -267,7 +172,6 @@
         }
         .as_ssz_bytes()
         .len()
->>>>>>> ae470d70
     }
 }
 
