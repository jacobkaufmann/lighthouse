--- conflicted
+++ resolved
@@ -1,11 +1,6 @@
 use crate::beacon_block_body::{
-<<<<<<< HEAD
-    BeaconBlockBodyAltair, BeaconBlockBodyBase, BeaconBlockBodyCapella, BeaconBlockBodyMerge,
-    BeaconBlockBodyRef, BeaconBlockBodyRefMut,
-=======
     BeaconBlockBodyAltair, BeaconBlockBodyBase, BeaconBlockBodyMerge, BeaconBlockBodyRef,
     BeaconBlockBodyRefMut, BeaconBlockBodyEip4844
->>>>>>> 6f7d21c5
 };
 use crate::test_utils::TestRandom;
 use crate::*;
@@ -22,11 +17,7 @@
 
 /// A block of the `BeaconChain`.
 #[superstruct(
-<<<<<<< HEAD
-    variants(Base, Altair, Merge, Capella),
-=======
     variants(Base, Altair, Merge, Eip4844),
->>>>>>> 6f7d21c5
     variant_attributes(
         derive(
             Debug,
@@ -73,13 +64,8 @@
     pub body: BeaconBlockBodyAltair<T, Payload>,
     #[superstruct(only(Merge), partial_getter(rename = "body_merge"))]
     pub body: BeaconBlockBodyMerge<T, Payload>,
-<<<<<<< HEAD
-    #[superstruct(only(Capella), partial_getter(rename = "body_capella"))]
-    pub body: BeaconBlockBodyCapella<T, Payload>,
-=======
     #[superstruct(only(Eip4844), partial_getter(rename = "body_eip4844"))]
     pub body: BeaconBlockBodyEip4844<T, Payload>,
->>>>>>> 6f7d21c5
 }
 
 pub type BlindedBeaconBlock<E> = BeaconBlock<E, BlindedPayload<E>>;
@@ -205,11 +191,7 @@
             BeaconBlockRef::Base { .. } => ForkName::Base,
             BeaconBlockRef::Altair { .. } => ForkName::Altair,
             BeaconBlockRef::Merge { .. } => ForkName::Merge,
-<<<<<<< HEAD
-            BeaconBlockRef::Capella { .. } => ForkName::Capella,
-=======
             BeaconBlockRef::Eip4844 { .. } => ForkName::Eip4844,
->>>>>>> 6f7d21c5
         };
 
         if fork_at_slot == object_fork {
